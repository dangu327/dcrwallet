--- conflicted
+++ resolved
@@ -10,20 +10,10 @@
 	"path/filepath"
 	"sync"
 
-<<<<<<< HEAD
 	"github.com/decred/dcrd/chaincfg"
-	"github.com/decred/dcrutil/hdkeychain"
 	"github.com/decred/dcrwallet/internal/prompt"
 	"github.com/decred/dcrwallet/waddrmgr"
 	"github.com/decred/dcrwallet/walletdb"
-	"github.com/decred/dcrwallet/wstakemgr"
-	"github.com/decred/dcrwallet/wtxmgr"
-=======
-	"github.com/btcsuite/btcd/chaincfg"
-	"github.com/btcsuite/btcwallet/internal/prompt"
-	"github.com/btcsuite/btcwallet/waddrmgr"
-	"github.com/btcsuite/btcwallet/walletdb"
->>>>>>> 53a4c16d
 )
 
 const (
@@ -142,70 +132,19 @@
 		return nil, err
 	}
 
-<<<<<<< HEAD
-	// If a seed was provided, ensure that it is of valid length. Otherwise,
-	// we generate a random seed for the wallet with the recommended seed
-	// length.
-	if seed != nil {
-		if len(seed) < hdkeychain.MinSeedBytes ||
-			len(seed) > hdkeychain.MaxSeedBytes {
-
-			return nil, hdkeychain.ErrInvalidSeedLen
-		}
-	} else {
-		hdSeed, err := hdkeychain.GenerateSeed(hdkeychain.RecommendedSeedLen)
-		if err != nil {
-			return nil, err
-		}
-		seed = hdSeed
-	}
-
-	// Create the address manager.
-	addrMgrNamespace, err := db.Namespace(waddrmgrNamespaceKey)
-	if err != nil {
-		return nil, err
-	}
-	addrMgr, err := waddrmgr.Create(addrMgrNamespace, seed, pubPassphrase,
-		privPassphrase, l.chainParams, nil, l.unsafeMainNet)
-	if err != nil {
-		return nil, err
-	}
-
-	// Create empty transaction manager.
-	txMgrNamespace, err := db.Namespace(wtxmgrNamespaceKey)
-	if err != nil {
-		return nil, err
-	}
-	_, err = wtxmgr.Create(txMgrNamespace, l.chainParams)
-	if err != nil {
-		return nil, err
-	}
-
-	// Create empty stake manager.
-	stakeMgrNamespace, err := db.Namespace([]byte("wstakemgr"))
-	if err != nil {
-		return nil, err
-	}
-	_, err = wstakemgr.Create(stakeMgrNamespace, addrMgr, l.chainParams)
-=======
 	// Initialize the newly created database for the wallet before opening.
-	err = Create(db, pubPassphrase, privPassphrase, seed, l.chainParams)
->>>>>>> 53a4c16d
+	err = Create(db, pubPassphrase, privPassphrase, seed, l.chainParams,
+		l.unsafeMainNet)
 	if err != nil {
 		return nil, err
 	}
 
 	// Open the newly-created wallet.
-<<<<<<< HEAD
 	so := l.stakeOptions
-	w, err := Open(pubPassphrase, l.chainParams, db, addrMgrNamespace,
-		txMgrNamespace, stakeMgrNamespace, nil, so.VoteBits,
-		so.StakeMiningEnabled, so.BalanceToMaintain, so.AddressReuse,
-		so.RollbackTest, so.PruneTickets, so.TicketAddress,
-		so.TicketMaxPrice, l.autoRepair)
-=======
-	w, err := Open(db, pubPassphrase, nil, l.chainParams)
->>>>>>> 53a4c16d
+	w, err := Open(db, pubPassphrase, nil, so.VoteBits, so.StakeMiningEnabled,
+		so.BalanceToMaintain, so.AddressReuse, so.RollbackTest,
+		so.PruneTickets, so.TicketAddress, so.TicketMaxPrice, l.autoRepair,
+		l.chainParams)
 	if err != nil {
 		return nil, err
 	}
@@ -246,21 +185,6 @@
 		return nil, err
 	}
 
-<<<<<<< HEAD
-	addrMgrNS, err := db.Namespace(waddrmgrNamespaceKey)
-	if err != nil {
-		return nil, err
-	}
-	txMgrNS, err := db.Namespace(wtxmgrNamespaceKey)
-	if err != nil {
-		return nil, err
-	}
-	stkMgrNS, err := db.Namespace([]byte("wstakemgr"))
-	if err != nil {
-		return nil, err
-	}
-=======
->>>>>>> 53a4c16d
 	var cbs *waddrmgr.OpenCallbacks
 	if canConsolePrompt {
 		cbs = &waddrmgr.OpenCallbacks{
@@ -273,16 +197,11 @@
 			ObtainPrivatePass: noConsole,
 		}
 	}
-<<<<<<< HEAD
 	so := l.stakeOptions
-	w, err := Open(pubPassphrase, l.chainParams, db, addrMgrNS, txMgrNS,
-		stkMgrNS, cbs, so.VoteBits, so.StakeMiningEnabled,
+	w, err := Open(db, pubPassphrase, cbs, so.VoteBits, so.StakeMiningEnabled,
 		so.BalanceToMaintain, so.AddressReuse, so.RollbackTest,
-		so.PruneTickets, so.TicketAddress, so.TicketMaxPrice,
-		l.autoRepair)
-=======
-	w, err := Open(db, pubPassphrase, cbs, l.chainParams)
->>>>>>> 53a4c16d
+		so.PruneTickets, so.TicketAddress, so.TicketMaxPrice, l.autoRepair,
+		l.chainParams)
 	if err != nil {
 		return nil, err
 	}
